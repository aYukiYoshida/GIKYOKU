--- conflicted
+++ resolved
@@ -668,24 +668,20 @@
 Checks if the response has a given status code.
 
 ```js
-Response.hasStatusCode(response, 200);
-```
-
-#### Response.hasBody(response: Response, body: ResponseBodyType)
+Response.has.statusCode(response, 200);
+```
+
+#### Response.has.body(response: Response, body: ResponseBodyType)
 
 Checks if the response equals a given body.
 
 ```js
 // json format
-Response.hasBody(response, { key: value });
+Response.has.body(response, { key: value });
 // text format
-<<<<<<< HEAD
-Response.hasBody(response, 'text' );
-=======
-Response.bodyEquals(response, 'text' );
+Response.not.body(response, 'text' );
 // buffer format
-Response.bodyEquals(response, Buffer.from('abc') );
->>>>>>> dc1007fe
+Response.has.body(response, Buffer.from('abc') );
 ```
 
 #### Response.hasHeaders(response: Response, headers: Headers)
@@ -694,18 +690,18 @@
 
 ```js
 // only check for header presence by passing undefined as the value
-Response.hasHeaders(response, { 'content-type': undefined });
+Response.has.headers(response, { 'content-type': undefined });
 // lookup for key/value combination to be present
-Response.hasHeaders(response, { 'content-type': 'application/json' });
-```
-
-#### Response.wasReceivedWithin(response: Response, duration: number)
+Response.not.headers(response, { 'content-type': 'application/json' });
+```
+
+#### Response.has.beenReceivedWithin(response: Response, duration: number)
 
 Checks if the reponse (including receiving body) was received within a given duration.
 
 ```js
 // check if response was received within 2s
-Response.wasReceivedWithin(response, 2000);
+Response.has.beenReceivedWithin(response, 2000);
 ```
 
 ### Group Actions into a Task
