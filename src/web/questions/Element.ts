--- conflicted
+++ resolved
@@ -94,14 +94,9 @@
     /**
      * Verifies if an element is enabled.
      *
-<<<<<<< HEAD
-     * @param selector the selector.
-     * @param options (optional) advanced selector lookup options.
-=======
      * @param {Selector} selector the selector
      * @param {SelectorOptions} options (optional) advanced selector lookup options.
      * @return {Element} this Element instance
->>>>>>> 2540d7a1
      */
     public enabled(selector: Selector, options?: SelectorOptions): Element {
         this.mode = 'enabled';
