--- conflicted
+++ resolved
@@ -182,29 +182,16 @@
     /**
      * Validate if a locator on the page is visible or hidden.
      *
-<<<<<<< HEAD
-     * @param mode the expected property of the selector that needs to be checked. either 'visible' or 'hidden'.
-     * @param selector the locator to search for.
-     * @param options (optional) advanced selector lookup options.
-     * @returns true if the element is visible/hidden as expected, false if the timeout was reached.
-=======
      * @param {Selector} selector the locator to search for.
      * @param {string} mode the expected property of the selector that needs to be checked. either 'visible' or 'hidden'.
      * @param {SelectorOptions} options (optional) advanced selector lookup options.
      * @returns {boolean} Promise<boolean> true if the element is visible/hidden as expected, false if the timeout was reached.
->>>>>>> 2540d7a1
      */
     public async checkVisibilityState(selector: Selector, mode: 'visible' | 'hidden', options?: SelectorOptions): Promise<boolean> {
         if (mode === 'visible') {
-<<<<<<< HEAD
-            await expect(await recursiveLocatorLookup(({ page: this.page, selector, options: { ...options, state: 'visible' } }))).toBeVisible({ timeout: options?.timeout });
-        } else {
-            await expect(await recursiveLocatorLookup(({ page: this.page, selector, options: { ...options, state: 'hidden' } }))).toBeHidden({ timeout: options?.timeout });
-=======
             await expect(await recursiveLocatorLookup({ page: this.page, selector, options: { ...options, state: 'visible' } })).toBeVisible({ timeout: options?.timeout });
         } else {
             await expect(await recursiveLocatorLookup({ page: this.page, selector, options: { ...options, state: 'hidden' } })).toBeHidden({ timeout: options?.timeout });
->>>>>>> 2540d7a1
         }
         return Promise.resolve(true);
     }
@@ -219,10 +206,9 @@
      */
     public async checkEnabledState(selector: Selector, mode: 'enabled' | 'disabled', options?: SelectorOptions): Promise<boolean> {
         if (mode === 'enabled') {
-<<<<<<< HEAD
-            await expect(await recursiveLocatorLookup(({ page: this.page, selector, options: { ...options, state: 'visible' } }))).toBeEnabled({ timeout: options?.timeout });
+            await expect(await recursiveLocatorLookup({ page: this.page, selector, options: { ...options, state: 'visible' } })).toBeEnabled({ timeout: options?.timeout });
         } else {
-            await expect(await recursiveLocatorLookup(({ page: this.page, selector, options: { ...options, state: 'visible' } }))).toBeDisabled({ timeout: options?.timeout });
+            await expect(await recursiveLocatorLookup({ page: this.page, selector, options: { ...options, state: 'visible' } })).toBeDisabled({ timeout: options?.timeout });
         }
         return Promise.resolve(true);
     }
@@ -236,9 +222,9 @@
     */
     public async checkSelectorText(selector: string, text: string | RegExp | (string | RegExp)[], mode: 'has' | 'hasNot', options?: SelectorOptions): Promise<boolean> {
         if (mode === 'has') {
-            await expect(await recursiveLocatorLookup(({ page: this.page, selector, options: { ...options, state: 'visible' } }))).toHaveText(text, { timeout: options?.timeout });
+            await expect(await recursiveLocatorLookup({ page: this.page, selector, options: { ...options, state: 'visible' } })).toHaveText(text, { timeout: options?.timeout });
         } else {
-            await expect(await recursiveLocatorLookup(({ page: this.page, selector, options: { ...options, state: 'visible' } }))).not.toHaveText(text, { timeout: options?.timeout });
+            await expect(await recursiveLocatorLookup({ page: this.page, selector, options: { ...options, state: 'visible' } })).not.toHaveText(text, { timeout: options?.timeout });
         }
         return Promise.resolve(true);
     }
@@ -252,14 +238,9 @@
     */
     public async checkSelectorValue(selector: string, value: string | RegExp, mode: 'has' | 'hasNot', options?: SelectorOptions): Promise<boolean> {
         if (mode === 'has') {
-            await expect(await recursiveLocatorLookup(({ page: this.page, selector, options: { ...options, state: 'visible' } }))).toHaveValue(value, { timeout: options?.timeout });
+            await expect(await recursiveLocatorLookup({ page: this.page, selector, options: { ...options, state: 'visible' } })).toHaveValue(value, { timeout: options?.timeout });
         } else {
-            await expect(await recursiveLocatorLookup(({ page: this.page, selector, options: { ...options, state: 'visible' } }))).not.toHaveValue(value, { timeout: options?.timeout });
-=======
-            await expect(await recursiveLocatorLookup({ page: this.page, selector, options: { ...options, state: 'visible' } })).toBeEnabled({ timeout: options?.timeout });
-        } else {
-            await expect(await recursiveLocatorLookup({ page: this.page, selector, options: { ...options, state: 'visible' } })).toBeDisabled({ timeout: options?.timeout });
->>>>>>> 2540d7a1
+            await expect(await recursiveLocatorLookup({ page: this.page, selector, options: { ...options, state: 'visible' } })).not.toHaveValue(value, { timeout: options?.timeout });
         }
         return Promise.resolve(true);
     }
