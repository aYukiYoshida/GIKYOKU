<<<<<<< HEAD
=======
import { Locator } from '@playwright/test';

export type Selector = string | Locator;

>>>>>>> 2540d7a1
export type SelectorOptionsState = 'visible' | 'hidden' | 'attached' | 'detached';

export type SubSelector = [
    Selector, {
        hasText?: string;
        timeout?: number;
        subSelector?: SubSelector;
        state?: SelectorOptionsState;
    }?
];

export type SelectorOptions = {
    hasText?: string | RegExp | undefined;
    subSelector?: SubSelector;
    timeout?: number;
    state?: SelectorOptionsState;
};<|MERGE_RESOLUTION|>--- conflicted
+++ resolved
@@ -1,10 +1,7 @@
-<<<<<<< HEAD
-=======
 import { Locator } from '@playwright/test';
 
 export type Selector = string | Locator;
 
->>>>>>> 2540d7a1
 export type SelectorOptionsState = 'visible' | 'hidden' | 'attached' | 'detached';
 
 export type SubSelector = [
